--- conflicted
+++ resolved
@@ -1,9 +1,5 @@
 """
-<<<<<<< HEAD
-Main chat service orchestrating mental health chatbot functionality.
-=======
 Enhanced chat service using vector search for semantic understanding.
->>>>>>> 4111f7f9
 """
 
 from typing import Dict, Any, List, Optional
@@ -14,9 +10,8 @@
 from core.database.supabase_only import get_supabase_db
 from core.llm.openai_client import get_openai_client
 from app.config import get_settings
-# TEMPORARILY DISABLED - service creation feature
-# from services.intent_router import detect_intent
-# from services.flows.service_creation import prepare_payload
+from services.intent_router import detect_intent
+from services.flows.service_creation import prepare_payload
 
 logger = structlog.get_logger(__name__)
 
@@ -38,23 +33,6 @@
             if not session_id:
                 session_id = str(uuid.uuid4())
 
-<<<<<<< HEAD
-            logger.info("=== CHAT SERVICE START ===", message=message, session_id=session_id)
-
-            # TEMPORARILY DISABLED - service creation intent detection
-            # try:
-            #     intent = detect_intent(message)
-            # except Exception:
-            #     intent = "query_services"
-            # 
-            # if intent == "add_service":
-            #     return {
-            #         "message": "Service creation feature temporarily disabled.",
-            #         "session_id": session_id,
-            #         "services_found": 0,
-            #         "query_successful": True,
-            #     }
-=======
             logger.info("=== PROCESSING MESSAGE (VECTOR SEARCH) ===", 
                        message=message, 
                        session_id=session_id)
@@ -71,35 +49,17 @@
                     "query_successful": True,
                     "action": "request_service_form",
                 }
->>>>>>> 4111f7f9
 
             # Validate configuration
             if not self.settings.openai_api_key:
                 logger.error("OpenAI API key not configured")
                 return {
-<<<<<<< HEAD
-                    "message": "Configuration error: OpenAI API key is missing.",
-=======
                     "message": "Configuration error: OpenAI API key missing.",
->>>>>>> 4111f7f9
                     "session_id": session_id,
                     "services_found": 0,
                     "query_successful": False,
                     "error": "OPENAI_API_KEY not configured"
                 }
-<<<<<<< HEAD
-            
-            if not self.settings.supabase_url or not self.settings.supabase_key:
-                logger.error("Supabase not configured")
-                return {
-                    "message": "Configuration error: Supabase is not configured.",
-                    "session_id": session_id,
-                    "services_found": 0,
-                    "query_successful": False,
-                    "error": "Supabase not configured"
-                }
-=======
->>>>>>> 4111f7f9
 
             # Get vector search service
             try:
@@ -108,22 +68,14 @@
             except Exception as e:
                 logger.error("Failed to initialize vector search", error=str(e), exc_info=True)
                 return {
-<<<<<<< HEAD
-                    "message": "Failed to initialize services.",
-=======
                     "message": "Failed to initialize search service.",
->>>>>>> 4111f7f9
                     "session_id": session_id,
                     "services_found": 0,
                     "query_successful": False,
                     "error": f"Vector search init failed: {str(e)}"
                 }
 
-<<<<<<< HEAD
-            # Search for services
-=======
             # Perform vector search
->>>>>>> 4111f7f9
             try:
                 logger.info("Starting vector search...", query=message)
                 
@@ -137,10 +89,7 @@
                            results_count=len(search_results),
                            avg_similarity=sum(r.get('similarity', 0) for r in search_results) / len(search_results) if search_results else 0)
                 
-<<<<<<< HEAD
-=======
                 # Log top result for debugging
->>>>>>> 4111f7f9
                 if search_results:
                     top = search_results[0]
                     logger.info("Top result",
@@ -149,19 +98,6 @@
                                location=f"{top.get('suburb')}, {top.get('state')}")
                 
             except Exception as e:
-<<<<<<< HEAD
-                logger.error("Database search FAILED", 
-                            error=str(e), 
-                            search_term=message,
-                            exc_info=True)
-                return {
-                    "message": "I'm having trouble accessing the service database right now.",
-                    "session_id": session_id,
-                    "services_found": 0,
-                    "query_successful": False,
-                    "error": f"Database search failed: {str(e)}"
-                }
-=======
                 logger.error("Vector search failed", error=str(e), exc_info=True)
                 
                 # Fallback to keyword search if vector search fails
@@ -179,7 +115,6 @@
                         "query_successful": False,
                         "error": f"Both vector and keyword search failed"
                     }
->>>>>>> 4111f7f9
 
             # Generate AI response
             try:
@@ -188,16 +123,11 @@
                 if search_results:
                     logger.info("Generating AI response", results_count=len(search_results))
                     
-<<<<<<< HEAD
-                    formatted_services = []
-                    for service in search_results[:5]:
-=======
                     # Format top 5 results
                     formatted_services = []
                     for idx, service in enumerate(search_results[:5], 1):
                         similarity = service.get('similarity', 0)
                         
->>>>>>> 4111f7f9
                         service_info = f"""
 {idx}. {service.get('service_name', 'N/A')}"""
                         
@@ -235,16 +165,7 @@
 I found these relevant services:
 {''.join(formatted_services)}
 
-<<<<<<< HEAD
-Please provide a helpful response that:
-1. Directly answers their question
-2. Lists the relevant services with key details
-3. Is empathetic and supportive
-4. Keeps response under 250 words
-5. Return plain text only, no Markdown
-=======
 {crisis_prompt}
->>>>>>> 4111f7f9
 
 Provide a helpful response that:
 1. Directly answers their question with empathy and understanding
@@ -282,15 +203,8 @@
                     
                     prompt = f"""The user asked: "{message}"
 
-I couldn't find specific mental health services matching their request.
-
-<<<<<<< HEAD
-Please provide a supportive response that:
-1. Acknowledges we couldn't find specific matches
-2. Suggests trying different search terms
-3. Recommends contacting their GP or mental health helplines
-4. Keeps response under 150 words"""
-=======
+I couldn't find specific mental health services matching their request in the database.
+
 Provide a supportive response that:
 1. Acknowledges we couldn't find exact matches
 2. Suggests alternative search terms (be specific - e.g., try "counseling" instead of "therapy", or specify a suburb)
@@ -302,7 +216,6 @@
 5. Remains warm, empathetic and helpful
 6. Uses plain language (no markdown)
 7. Keeps response under 200 words"""
->>>>>>> 4111f7f9
 
                     response = openai_client.client.chat.completions.create(
                         model=self.settings.openai_model,
@@ -316,19 +229,6 @@
                         "session_id": session_id,
                         "services_found": 0,
                         "query_successful": True,
-<<<<<<< HEAD
-                        "suggestion": "Try different search terms or specify a location",
-                    }
-                    
-            except Exception as e:
-                logger.error("OpenAI API call failed", error=str(e), exc_info=True)
-                
-                if search_results:
-                    fallback_msg = f"I found {len(search_results)} mental health services:\n\n"
-                    for i, service in enumerate(search_results[:3], 1):
-                        fallback_msg += f"{i}. {service.get('service_name', 'N/A')} - {service.get('suburb', 'N/A')}\n"
-                        fallback_msg += f"   Phone: {service.get('phone', 'N/A')}\n\n"
-=======
                         "suggestion": "Try different search terms or call the helplines above for immediate support",
                     }
                     
@@ -343,7 +243,6 @@
                         fallback_msg += f"   {service.get('suburb', 'N/A')}, {service.get('state', 'N/A')}\n"
                         fallback_msg += f"   Phone: {service.get('phone', 'N/A')}\n"
                         fallback_msg += f"   Cost: {service.get('cost', 'N/A')}\n\n"
->>>>>>> 4111f7f9
                     
                     return {
                         "message": fallback_msg,
@@ -351,18 +250,11 @@
                         "services_found": len(search_results),
                         "raw_data": search_results[:3],
                         "query_successful": True,
-<<<<<<< HEAD
-                    }
-                else:
-                    return {
-                        "message": "I'm experiencing technical difficulties.",
-=======
                         "warning": "Using fallback response (AI service unavailable)"
                     }
                 else:
                     return {
                         "message": "I'm experiencing technical difficulties. Please try again or call Lifeline on 13 11 14 for support.",
->>>>>>> 4111f7f9
                         "session_id": session_id,
                         "services_found": 0,
                         "query_successful": False,
@@ -370,29 +262,18 @@
                     }
 
         except Exception as e:
-<<<<<<< HEAD
-            logger.error("CHAT PROCESSING FAILED", 
-                        message=message, 
-                        error=str(e), 
-                        exc_info=True)
-            return {
-                "message": "I'm experiencing technical difficulties.",
-=======
             logger.error("✗ CHAT PROCESSING FAILED",
                         message=message,
                         error=str(e),
                         exc_info=True)
             return {
                 "message": "I apologize, I'm experiencing technical difficulties. Please try again later or contact support.",
->>>>>>> 4111f7f9
                 "session_id": session_id or str(uuid.uuid4()),
                 "services_found": 0,
                 "query_successful": False,
                 "error": str(e),
             }
 
-<<<<<<< HEAD
-=======
     async def process_service_form(
         self,
         form_data: Dict[str, Any],
@@ -436,7 +317,6 @@
                 "error": str(e),
             }
 
->>>>>>> 4111f7f9
     async def get_conversation_history(self, session_id: str, limit: int = 20) -> List[Dict]:
         """Get conversation history for a session."""
         try:
@@ -452,18 +332,6 @@
             return []
 
     async def get_suggested_questions(self) -> List[str]:
-<<<<<<< HEAD
-        """Get suggested questions."""
-        return [
-            "Find mental health services in Melbourne",
-            "What free counseling services are available?",
-            "I need help with anxiety",
-            "Show me telehealth therapy options",
-        ]
-
-    async def health_check(self) -> Dict[str, Any]:
-        """Check service health."""
-=======
         """Get suggested questions using relevant terminology."""
         return [
             "I need help with anxiety and depression",
@@ -476,16 +344,12 @@
 
     async def health_check(self) -> Dict[str, Any]:
         """Check health of all chat service components."""
->>>>>>> 4111f7f9
         try:
+            # Check configuration
             config_status = {
                 "openai_api_key_set": bool(self.settings.openai_api_key),
                 "supabase_url_set": bool(self.settings.supabase_url),
                 "supabase_key_set": bool(self.settings.supabase_key),
-<<<<<<< HEAD
-            }
-            
-=======
                 "openai_model": self.settings.openai_model,
                 "embed_model": self.settings.embed_model,
             }
@@ -508,16 +372,17 @@
                 }
             
             # Check database
->>>>>>> 4111f7f9
             supabase_db = await get_supabase_db()
             db_status = await supabase_db.test_connection()
             
+            # Check OpenAI
             openai_client = get_openai_client()
             openai_status = await openai_client.test_connection()
 
             all_healthy = (
                 config_status["openai_api_key_set"] and
                 config_status["supabase_url_set"] and
+                config_status["supabase_key_set"] and
                 db_status.get("status") == "connected" and
                 openai_status.get("status") == "connected" and
                 vector_status.get("status") == "healthy"
