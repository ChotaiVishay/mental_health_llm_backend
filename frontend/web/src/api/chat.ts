--- conflicted
+++ resolved
@@ -67,32 +67,7 @@
   action?: string | null;
 }
 
-<<<<<<< HEAD
-const CHAT_MESSAGE_URL = 'http://localhost:8000/chat/chat-message/';
-
-export async function sendMessageToAPI(message: string, sessionId: string | null): Promise<ChatReply>;
-export async function sendMessageToAPI(payload: ChatRequestPayload): Promise<ChatReply>;
-export async function sendMessageToAPI(
-  arg1: string | ChatRequestPayload,
-  arg2?: string | null,
-): Promise<ChatReply> {
-  const body: Record<string, unknown> =
-    typeof arg1 === 'string'
-      ? {
-          message: arg1,
-          session_id: arg2 ?? null,
-        }
-      : (() => {
-          const { session_id, ...rest } = arg1;
-          return {
-            session_id: session_id ?? null,
-            ...rest,
-          };
-        })();
-
-=======
 export async function sendMessageToAPI(message: string, sessionId: string | null): Promise<ChatReply> {
->>>>>>> 8b3b5c7e
   const response = await fetch(CHAT_MESSAGE_URL, {
     method: 'POST',
     headers: {
